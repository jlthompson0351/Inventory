--- conflicted
+++ resolved
@@ -11,17 +11,10 @@
 import { supabase } from "@/integrations/supabase/client";
 import { QRCodeSVG } from 'qrcode.react';
 import QRCode from 'qrcode';
-<<<<<<< HEAD
-import { Download, Printer, Search, Grid, List, ChevronUp, ChevronDown } from "lucide-react";
-import { Popover, PopoverContent, PopoverTrigger } from "@/components/ui/popover";
-import { useAuth } from "@/hooks/useAuth";
-import { getAssetTypes, AssetType } from "@/services/assetTypeService";
-=======
 import { Download, Printer, Search, Grid, List, ChevronUp, ChevronDown, Filter, X } from "lucide-react";
 import { useAuth } from "@/hooks/useAuth";
 import { useOrganization } from "@/hooks/useOrganization";
 import { getAssetTypes, type AssetType } from "@/services/assetTypeService";
->>>>>>> 6895dc9e
 
 interface Asset {
   id: string;
@@ -51,12 +44,8 @@
 ];
 
 export default function QRCodePrintManager() {
-<<<<<<< HEAD
-  const { user, organization } = useAuth();
-=======
   const { user } = useAuth();
   const { currentOrganization } = useOrganization();
->>>>>>> 6895dc9e
   const [assets, setAssets] = useState<Asset[]>([]);
   const [filteredAssets, setFilteredAssets] = useState<Asset[]>([]);
   const [assetTypes, setAssetTypes] = useState<AssetType[]>([]);
@@ -70,15 +59,7 @@
   const [showAssetNames, setShowAssetNames] = useState(true);
   const [viewMode, setViewMode] = useState<'grid' | 'list'>('grid');
   const [isGenerating, setIsGenerating] = useState(false);
-<<<<<<< HEAD
-  
-  // Asset type filtering state
-  const [assetTypes, setAssetTypes] = useState<AssetType[]>([]);
-  const [selectedAssetTypes, setSelectedAssetTypes] = useState<Set<string>>(new Set());
-  const [showAllAssetTypes, setShowAllAssetTypes] = useState(true);
-=======
   const [filterDropdownOpen, setFilterDropdownOpen] = useState(false);
->>>>>>> 6895dc9e
 
   useEffect(() => {
     if (currentOrganization) {
@@ -88,32 +69,6 @@
   }, [currentOrganization]);
 
   useEffect(() => {
-<<<<<<< HEAD
-    if (organization?.id) {
-      fetchAssetTypes();
-    }
-  }, [organization?.id]);
-
-  useEffect(() => {
-    // Filter assets based on search term and asset type
-    let filtered = assets.filter(asset =>
-      asset.name.toLowerCase().includes(searchTerm.toLowerCase()) ||
-      asset.barcode.toLowerCase().includes(searchTerm.toLowerCase()) ||
-      asset.asset_type_name.toLowerCase().includes(searchTerm.toLowerCase())
-    );
-
-    // Apply asset type filter if not showing all
-    if (!showAllAssetTypes && selectedAssetTypes.size > 0) {
-      filtered = filtered.filter(asset => {
-        // Find the asset type by name to get the ID
-        const assetType = assetTypes.find(type => type.name === asset.asset_type_name);
-        return assetType && selectedAssetTypes.has(assetType.id);
-      });
-    }
-
-    setFilteredAssets(filtered);
-  }, [assets, searchTerm, selectedAssetTypes, showAllAssetTypes, assetTypes]);
-=======
     // Filter assets based on search term and selected asset types
     let filtered = assets;
     
@@ -135,7 +90,6 @@
     
     setFilteredAssets(filtered);
   }, [assets, searchTerm, selectedAssetTypes]);
->>>>>>> 6895dc9e
 
   const fetchAssets = async () => {
     if (!currentOrganization) return;
@@ -191,18 +145,6 @@
     }
   };
 
-  const fetchAssetTypes = async () => {
-    try {
-      if (!organization?.id) return;
-      
-      const assetTypesList = await getAssetTypes(organization.id);
-      setAssetTypes(assetTypesList);
-    } catch (error) {
-      console.error('Error fetching asset types:', error);
-      toast.error('Failed to load asset types');
-    }
-  };
-
   const toggleAssetSelection = (assetId: string) => {
     const newSelected = new Set(selectedAssets);
     if (newSelected.has(assetId)) {
@@ -229,22 +171,6 @@
       newSelected.add(assetTypeId);
     }
     setSelectedAssetTypes(newSelected);
-<<<<<<< HEAD
-    setShowAllAssetTypes(false);
-  };
-
-  const selectAllAssetTypes = () => {
-    setShowAllAssetTypes(true);
-    setSelectedAssetTypes(new Set());
-  };
-
-  const selectNoAssetTypes = () => {
-    setShowAllAssetTypes(false);
-    setSelectedAssetTypes(new Set());
-  };
-
-
-=======
   };
 
   const selectAllAssetTypes = () => {
@@ -259,7 +185,6 @@
     setSearchTerm('');
     setSelectedAssetTypes(new Set());
   };
->>>>>>> 6895dc9e
 
   const calculateLayout = () => {
     const paper = PAPER_SIZES.find(p => p.value === paperSize)!;
@@ -401,36 +326,36 @@
         <body>
       `;
 
-              // Generate pages
-        for (let page = 0; page < totalPages; page++) {
-          const startIndex = page * layout.codesPerPage;
-          const endIndex = Math.min(startIndex + layout.codesPerPage, qrCodeData.length);
-          const pageQRCodes = qrCodeData.slice(startIndex, endIndex);
-
+      // Generate pages
+      for (let page = 0; page < totalPages; page++) {
+        const startIndex = page * layout.codesPerPage;
+        const endIndex = Math.min(startIndex + layout.codesPerPage, qrCodeData.length);
+        const pageQRCodes = qrCodeData.slice(startIndex, endIndex);
+
+        html += `
+          <div class="page">
+            <div class="page-header">
+              QR Code Print Sheet - Page ${page + 1} of ${totalPages} - ${qrSize}" × ${qrSize}" codes
+            </div>
+            <div class="grid">
+        `;
+
+        pageQRCodes.forEach(({ asset, qrSvg }) => {
           html += `
-            <div class="page">
-              <div class="page-header">
-                QR Code Print Sheet - Page ${page + 1} of ${totalPages} - ${qrSize}" × ${qrSize}" codes
+            <div class="qr-item">
+              <div class="qr-code">
+                ${qrSvg}
               </div>
-              <div class="grid">
+              ${showAssetNames ? `<div class="asset-name">${asset.name}</div>` : ''}
+            </div>
           `;
-
-          pageQRCodes.forEach(({ asset, qrSvg }) => {
-            html += `
-              <div class="qr-item">
-                <div class="qr-code">
-                  ${qrSvg}
-                </div>
-                ${showAssetNames ? `<div class="asset-name">${asset.name}</div>` : ''}
-              </div>
-            `;
-          });
-
-                  // Fill remaining grid slots with empty cells
-          const remainingSlots = layout.codesPerPage - pageQRCodes.length;
-          for (let i = 0; i < remainingSlots; i++) {
-            html += '<div class="qr-item" style="border: none;"></div>';
-          }
+        });
+
+        // Fill remaining grid slots with empty cells
+        const remainingSlots = layout.codesPerPage - pageQRCodes.length;
+        for (let i = 0; i < remainingSlots; i++) {
+          html += '<div class="qr-item" style="border: none;"></div>';
+        }
 
         html += `
             </div>
@@ -485,7 +410,6 @@
         </p>
       </div>
 
-<<<<<<< HEAD
       {/* Controls - Compact Single Row */}
       <Card className="mb-6">
         <CardContent className="p-4">
@@ -502,23 +426,6 @@
                   className="pl-10 h-9"
                 />
               </div>
-=======
-      {/* Controls */}
-      <div className="grid grid-cols-1 lg:grid-cols-4 gap-6 mb-6">
-        {/* Search & Filters */}
-        <Card>
-          <CardHeader className="pb-3">
-            <CardTitle className="text-sm">Search & Filter</CardTitle>
-          </CardHeader>
-          <CardContent className="space-y-3">
-            <div className="relative">
-              <Search className="absolute left-3 top-1/2 transform -translate-y-1/2 h-4 w-4 text-muted-foreground" />
-              <Input
-                placeholder="Search assets..."
-                value={searchTerm}
-                onChange={(e) => setSearchTerm(e.target.value)}
-                className="pl-10"
-              />
             </div>
             
             {/* Asset Type Filter */}
@@ -615,122 +522,6 @@
               </Popover>
             </div>
             
-            <div className="flex items-center justify-between">
-              <div className="flex items-center gap-2">
-                <Button
-                  variant="outline"
-                  size="sm"
-                  onClick={viewMode === 'grid' ? () => setViewMode('list') : () => setViewMode('grid')}
-                >
-                  {viewMode === 'grid' ? <List className="h-4 w-4" /> : <Grid className="h-4 w-4" />}
-                </Button>
-                {(searchTerm || selectedAssetTypes.size > 0) && (
-                  <Button
-                    variant="ghost"
-                    size="sm"
-                    onClick={clearAllFilters}
-                    className="h-8 px-2"
-                  >
-                    <X className="h-3 w-3 mr-1" />
-                    Clear Filters
-                  </Button>
-                )}
-              </div>
-              <div className="flex flex-col items-end gap-1">
-                <Badge variant="secondary">
-                  {filteredAssets.length} assets
-                </Badge>
-                {selectedAssetTypes.size > 0 && (
-                  <Badge variant="outline" className="text-xs">
-                    {selectedAssetTypes.size} type{selectedAssetTypes.size !== 1 ? 's' : ''} filtered
-                  </Badge>
-                )}
-              </div>
-            </div>
-          </CardContent>
-        </Card>
-
-        {/* Selection */}
-        <Card>
-          <CardHeader className="pb-3">
-            <CardTitle className="text-sm">Selection</CardTitle>
-          </CardHeader>
-          <CardContent className="space-y-3">
-            <div className="flex items-center justify-between">
-              <Badge variant="outline">
-                {selectedAssets.size} selected
-              </Badge>
->>>>>>> 6895dc9e
-            </div>
-
-            {/* Asset Type Filter */}
-            <div>
-              <Label className="text-xs font-medium">Asset Types</Label>
-              <Popover>
-                <PopoverTrigger asChild>
-                  <Button
-                    variant="outline"
-                    className="h-9 mt-1 w-full justify-between"
-                  >
-                    <span className="truncate">
-                      {showAllAssetTypes 
-                        ? "All Types"
-                        : selectedAssetTypes.size === 0
-                        ? "No Types"
-                        : selectedAssetTypes.size === 1
-                        ? assetTypes.find(t => selectedAssetTypes.has(t.id))?.name || "1 Type"
-                        : `${selectedAssetTypes.size} Types`
-                      }
-                    </span>
-                    <ChevronDown className="h-4 w-4 opacity-50" />
-                  </Button>
-                </PopoverTrigger>
-                <PopoverContent className="w-56 p-2" align="start">
-                  <div className="space-y-1">
-                    <div className="flex items-center space-x-2 p-2 hover:bg-muted rounded border-b">
-                      <Checkbox
-                        id="all-types"
-                        checked={showAllAssetTypes}
-                        onCheckedChange={() => selectAllAssetTypes()}
-                      />
-                      <Label htmlFor="all-types" className="flex-1 cursor-pointer font-medium">
-                        All Asset Types
-                      </Label>
-                    </div>
-                    {assetTypes.map(assetType => (
-                      <div key={assetType.id} className="flex items-center space-x-2 p-2 hover:bg-muted rounded">
-                        <Checkbox
-                          id={`type-${assetType.id}`}
-                          checked={!showAllAssetTypes && selectedAssetTypes.has(assetType.id)}
-                          onCheckedChange={() => toggleAssetTypeSelection(assetType.id)}
-                          disabled={showAllAssetTypes}
-                        />
-                        <Label 
-                          htmlFor={`type-${assetType.id}`} 
-                          className="flex-1 cursor-pointer text-sm"
-                          style={{ color: assetType.color || undefined }}
-                        >
-                          {assetType.name}
-                        </Label>
-                      </div>
-                    ))}
-                    {!showAllAssetTypes && selectedAssetTypes.size > 0 && (
-                      <div className="pt-2 border-t">
-                        <Button
-                          variant="ghost"
-                          size="sm"
-                          onClick={selectNoAssetTypes}
-                          className="w-full text-xs"
-                        >
-                          Clear Selection
-                        </Button>
-                      </div>
-                    )}
-                  </div>
-                </PopoverContent>
-              </Popover>
-            </div>
-
             {/* QR Size */}
             <div>
               <Label className="text-xs font-medium">QR Size</Label>
@@ -771,7 +562,7 @@
                 <Checkbox
                   id="show-names"
                   checked={showAssetNames}
-                  onCheckedChange={setShowAssetNames}
+                  onCheckedChange={(checked) => setShowAssetNames(checked === true)}
                 />
                 <Label htmlFor="show-names" className="text-xs">Names</Label>
               </div>
@@ -792,7 +583,7 @@
               <div className="flex items-center space-x-2">
                 <Badge variant="outline">{filteredAssets.length} assets</Badge>
                 <Badge variant="secondary">{selectedAssets.size} selected</Badge>
-                {!showAllAssetTypes && selectedAssetTypes.size > 0 && (
+                {selectedAssetTypes.size > 0 && (
                   <Badge variant="default" className="text-xs">
                     {selectedAssetTypes.size} type{selectedAssetTypes.size !== 1 ? 's' : ''}
                   </Badge>
